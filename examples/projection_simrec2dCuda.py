# -*- coding: utf-8 -*-
"""
simple_test_astra.py -- a simple test script

Copyright 2014, 2015 Holger Kohr

This file is part of RL.

RL is free software: you can redistribute it and/or modify
it under the terms of the GNU General Public License as published by
the Free Software Foundation, either version 3 of the License, or
(at your option) any later version.

RL is distributed in the hope that it will be useful,
but WITHOUT ANY WARRANTY; without even the implied warranty of
MERCHANTABILITY or FITNESS FOR A PARTICULAR PURPOSE.  See the
GNU General Public License for more details.

You should have received a copy of the GNU General Public License
along with RL.  If not, see <http://www.gnu.org/licenses/>.
"""
from __future__ import (division, print_function, unicode_literals,
                        absolute_import)
from future import standard_library
from math import sin, cos

import numpy as np
import RL.operator.operator as OP
import RL.space.function as fs
import RL.space.cuda as cs
import RL.space.discretizations as dd
import RL.space.set as sets
import SimRec2DPy as SR
import matplotlib.pyplot as plt

standard_library.install_aliases()


class CudaProjection(OP.LinearOperator):
    def __init__(self, volumeOrigin, voxelSize, nVoxels, nPixels, stepSize,
                 sourcePosition, detectorOrigin, pixelDirection,
                 domain, range):
        self.sourcePosition = sourcePosition
        self.detectorOrigin = detectorOrigin
        self.pixelDirection = pixelDirection
<<<<<<< HEAD
        self._domain = domain
        self._range = range
        self.forward = SR.SRPyCuda.CudaForwardProjector(
            nVoxels, volumeOrigin, voxelSize, nPixels, stepSize)
        self.back = SR.SRPyCuda.CudaBackProjector(
            nVoxels, volumeOrigin, voxelSize, nPixels, stepSize)
=======
        self.domain = domain
        self.range = range
        self.forward = SR.SRPyCuda.CudaForwardProjector(nVoxels, volumeOrigin, voxelSize, nPixels, stepSize)
        self._adjoint = CudaBackProjector(volumeOrigin, voxelSize, nVoxels, nPixels, stepSize, sourcePosition, detectorOrigin, pixelDirection, range, domain)
>>>>>>> 9dfde9be

    def _apply(self, data, out):
        self.forward.setData(data.data_ptr)
        self.forward.project(self.sourcePosition, self.detectorOrigin,
                             self.pixelDirection, out.data_ptr)

<<<<<<< HEAD
    def _apply_adjoint(self, projection, out):
        self.back.backProject(self.sourcePosition, self.detectorOrigin,
                              self.pixelDirection, projection.data_ptr,
                              out.data_ptr)

=======
>>>>>>> 9dfde9be
    @property
    def adjoint(self):
        return self._adjoint


class CudaBackProjector(OP.LinearOperator):
    def __init__(self, volumeOrigin, voxelSize, nVoxels, nPixels, stepSize, sourcePosition, detectorOrigin, pixelDirection, domain, range):
        self.sourcePosition = sourcePosition
        self.detectorOrigin = detectorOrigin
        self.pixelDirection = pixelDirection
        self.domain = domain
        self.range = range
        self.back = SR.SRPyCuda.CudaBackProjector(nVoxels, volumeOrigin, voxelSize, nPixels, stepSize)
        
    def _apply(self, projection, out):
        self.back.backProject(self.sourcePosition, self.detectorOrigin, self.pixelDirection, projection.impl.dataPtr(), out.impl.dataPtr())


# Set geometry parameters
volumeSize = np.array([20.0, 20.0])
volumeOrigin = -volumeSize/2.0

detectorSize = 50.0
detectorOrigin = -detectorSize/2.0

sourceAxisDistance = 20.0
detectorAxisDistance = 20.0

# Discretization parameters
nVoxels = np.array([500, 400])
nPixels = 400
nProjection = 500

# Scale factors
voxelSize = volumeSize/nVoxels
pixelSize = detectorSize/nPixels
stepSize = voxelSize.max()/20.0

# Define projection geometries
theta = 0.0
x0 = np.array([cos(theta), sin(theta)])
y0 = np.array([-sin(theta), cos(theta)])

sourcePosition = -sourceAxisDistance * x0
detectorOrigin = detectorAxisDistance * x0 + detectorOrigin * y0
pixelDirection = y0 * pixelSize

dataSpace = fs.L2(sets.Interval(0, 1))
dataRN = cs.CudaRN(nPixels)
dataDisc = dd.makeUniformDiscretization(dataSpace, dataRN)

reconSpace = fs.L2(sets.Rectangle((0, 0), (1, 1)))
reconRN = cs.CudaRN(nVoxels.prod())
reconDisc = dd.makePixelDiscretization(reconSpace, reconRN,
                                       nVoxels[0], nVoxels[1])

# Create a phantom
phantom = SR.SRPyUtils.phantom(nVoxels)
plt.imshow(phantom)
phantomVec = reconDisc.element(phantom)

projector = CudaProjection(volumeOrigin, voxelSize, nVoxels, nPixels, stepSize,
                           sourcePosition, detectorOrigin, pixelDirection,
                           reconDisc, dataDisc)

result = dataDisc.element()
projector.apply(phantomVec, result)

plt.figure()
plt.plot(result[:])

backprojected = reconDisc.element()
<<<<<<< HEAD
projector.apply_adjoint(result, backprojected)
=======
projector.adjoint.apply(result,backprojected)
>>>>>>> 9dfde9be

plt.figure()
plt.imshow(backprojected[:].reshape(nVoxels))
plt.show()<|MERGE_RESOLUTION|>--- conflicted
+++ resolved
@@ -39,37 +39,22 @@
 class CudaProjection(OP.LinearOperator):
     def __init__(self, volumeOrigin, voxelSize, nVoxels, nPixels, stepSize,
                  sourcePosition, detectorOrigin, pixelDirection,
-                 domain, range):
+                 domain, range_):
         self.sourcePosition = sourcePosition
         self.detectorOrigin = detectorOrigin
         self.pixelDirection = pixelDirection
-<<<<<<< HEAD
         self._domain = domain
-        self._range = range
+        self._range = range_
         self.forward = SR.SRPyCuda.CudaForwardProjector(
             nVoxels, volumeOrigin, voxelSize, nPixels, stepSize)
-        self.back = SR.SRPyCuda.CudaBackProjector(
+        self._adjoint = SR.SRPyCuda.CudaBackProjector(
             nVoxels, volumeOrigin, voxelSize, nPixels, stepSize)
-=======
-        self.domain = domain
-        self.range = range
-        self.forward = SR.SRPyCuda.CudaForwardProjector(nVoxels, volumeOrigin, voxelSize, nPixels, stepSize)
-        self._adjoint = CudaBackProjector(volumeOrigin, voxelSize, nVoxels, nPixels, stepSize, sourcePosition, detectorOrigin, pixelDirection, range, domain)
->>>>>>> 9dfde9be
 
     def _apply(self, data, out):
         self.forward.setData(data.data_ptr)
         self.forward.project(self.sourcePosition, self.detectorOrigin,
                              self.pixelDirection, out.data_ptr)
 
-<<<<<<< HEAD
-    def _apply_adjoint(self, projection, out):
-        self.back.backProject(self.sourcePosition, self.detectorOrigin,
-                              self.pixelDirection, projection.data_ptr,
-                              out.data_ptr)
-
-=======
->>>>>>> 9dfde9be
     @property
     def adjoint(self):
         return self._adjoint
@@ -83,7 +68,7 @@
         self.domain = domain
         self.range = range
         self.back = SR.SRPyCuda.CudaBackProjector(nVoxels, volumeOrigin, voxelSize, nPixels, stepSize)
-        
+
     def _apply(self, projection, out):
         self.back.backProject(self.sourcePosition, self.detectorOrigin, self.pixelDirection, projection.impl.dataPtr(), out.impl.dataPtr())
 
@@ -142,11 +127,7 @@
 plt.plot(result[:])
 
 backprojected = reconDisc.element()
-<<<<<<< HEAD
-projector.apply_adjoint(result, backprojected)
-=======
 projector.adjoint.apply(result,backprojected)
->>>>>>> 9dfde9be
 
 plt.figure()
 plt.imshow(backprojected[:].reshape(nVoxels))
