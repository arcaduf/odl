# Copyright 2014-2016 The ODL development group
#
# This file is part of ODL.
#
# ODL is free software: you can redistribute it and/or modify
# it under the terms of the GNU General Public License as published by
# the Free Software Foundation, either version 3 of the License, or
# (at your option) any later version.
#
# ODL is distributed in the hope that it will be useful,
# but WITHOUT ANY WARRANTY; without even the implied warranty of
# MERCHANTABILITY or FITNESS FOR A PARTICULAR PURPOSE.  See the
# GNU General Public License for more details.
#
# You should have received a copy of the GNU General Public License
# along with ODL.  If not, see <http://www.gnu.org/licenses/>.

"""Total variation deconvolution using the Chambolle-Pock solver.

Solves the optimization problem

    min_x  1/2 ||A(x) - g||_2^2 + lam || |grad(x)| ||_1

Where ``A`` is a convolution operator, ``grad`` the spatial gradient and ``g``
is given noisy data.

<<<<<<< HEAD
For further details and a description of the solution method used, see
:ref:`chambolle_pock` in the ODL documentation.
=======
    F(K x) = 1/2 ||conv(x) - g||_2^2 + lam || |grad(x)| ||_1

and

   G(x) = 0 ,

respectively. Here, conv denotes the convolution operator, g the image to
deconvolve, ||.||_2 the l2-norm, ||.||_1  the l1-norm, grad the spatial
gradient, lam the regularization parameter, |.| the point-wise magnitude
across the vector components of grad(x), and K is a column vector of
operators K = (conv, grad)^T.

First we define a convolution operator and generate an image to be
deconvolved by convolving a Shepp-Logan phantom with a Gaussian kernel.

In order to use the Chambolle-Pock solver, we have to create the column
operator K, choose a starting point x, create the proximal operator for G,
create the proximal operator for the convex conjugate of F, choose the
step sizes tau and sigma such that tau sigma ||K||_2^2 < 1, and set the
total number of iterations.

For details see :ref:`chambolle_pock`, :ref:`proximal_operators`, and
references therein.
>>>>>>> 1317d629
"""

# Imports for common Python 2/3 codebase
from __future__ import print_function, division, absolute_import
from future import standard_library
standard_library.install_aliases()

import numpy as np
import odl

# Discretization parameters
n = 50

# Discretized spaces
space = odl.uniform_discr([0, 0], [n, n], [n, n])

# Initialize convolution operator by Fourier formula
#     conv(f, g) = F^{-1}[F[f] * F[g]]
# Where F[.] is the Fourier transform and the fourier transform of a guassian
# with standard deviation filter_width is another gaussian with width
# 1 / filter_width
filter_width = 2.0  # standard deviation of the Gaussian filter
ft = odl.trafos.FourierTransform(space)
c = filter_width**2 / 4.0**2
gaussian = ft.range.element(lambda x: np.exp(-(x[0] ** 2 + x[1] ** 2) * c))
convolution = ft.inverse * gaussian * ft

# Optional: Run diagnostics to assure the adjoint is properly implemented
# odl.diagnostics.OperatorTest(conv_op).run_tests()

# Create phantom
phantom = odl.util.shepp_logan(space, modified=True)

# Create vector of convolved phantom
data = convolution(phantom)
data.show('Convolved data')

# Set up the Chambolle-Pock solver:

# Initialize gradient operator
gradient = odl.Gradient(space, method='forward')

# Column vector of two operators
op = odl.BroadcastOperator(convolution, gradient)

# Create the proximal operator for unconstrained primal variable
proximal_primal = odl.solvers.proximal_zero(op.domain)

# Create proximal operators for the dual variable

# l2-data matching
prox_convconj_l2 = odl.solvers.proximal_cconj_l2_squared(space, g=data)

# Isotropic TV-regularization i.e. the l1-norm
prox_convconj_l1 = odl.solvers.proximal_cconj_l1(gradient.range, lam=0.0005,
                                                 isotropic=True)

# Combine proximal operators, order must correspond to the operator K
proximal_dual = odl.solvers.combine_proximals(prox_convconj_l2,
                                              prox_convconj_l1)


# --- Select solver parameters and solve using Chambolle-Pock --- #


# Estimated operator norm, add 10 percent to ensure ||K||_2^2 * sigma * tau < 1
<<<<<<< HEAD
op_norm = 1.1 * odl.power_method_opnorm(op, 5)
=======
op_norm = 1.5 * odl.operator.oputils.power_method_opnorm(op, 5)
>>>>>>> 1317d629

niter = 500  # Number of iterations
tau = 1.0 / op_norm  # Step size for the primal variable
sigma = 1.0 / op_norm  # Step size for the dual variable


# Optionally pass partial to the solver to display intermediate results
<<<<<<< HEAD
partial = (odl.solvers.PrintIterationPartial() &
           odl.solvers.PrintTimingPartial() &
           odl.solvers.ShowPartial())
=======
partial = (odl.solvers.util.PrintIterationPartial() &
           odl.solvers.util.ShowPartial(display_step=20))
>>>>>>> 1317d629

# Choose a starting point
x = op.domain.zero()

# Run the algorithm
odl.solvers.chambolle_pock_solver(
    op, x, tau=tau, sigma=sigma, proximal_primal=proximal_primal,
    proximal_dual=proximal_dual, niter=niter, partial=partial)

# Display images
phantom.show(title='original image')
data.show(title='convolved image')
x.show(title='deconvolved image', show=True)<|MERGE_RESOLUTION|>--- conflicted
+++ resolved
@@ -24,34 +24,8 @@
 Where ``A`` is a convolution operator, ``grad`` the spatial gradient and ``g``
 is given noisy data.
 
-<<<<<<< HEAD
 For further details and a description of the solution method used, see
 :ref:`chambolle_pock` in the ODL documentation.
-=======
-    F(K x) = 1/2 ||conv(x) - g||_2^2 + lam || |grad(x)| ||_1
-
-and
-
-   G(x) = 0 ,
-
-respectively. Here, conv denotes the convolution operator, g the image to
-deconvolve, ||.||_2 the l2-norm, ||.||_1  the l1-norm, grad the spatial
-gradient, lam the regularization parameter, |.| the point-wise magnitude
-across the vector components of grad(x), and K is a column vector of
-operators K = (conv, grad)^T.
-
-First we define a convolution operator and generate an image to be
-deconvolved by convolving a Shepp-Logan phantom with a Gaussian kernel.
-
-In order to use the Chambolle-Pock solver, we have to create the column
-operator K, choose a starting point x, create the proximal operator for G,
-create the proximal operator for the convex conjugate of F, choose the
-step sizes tau and sigma such that tau sigma ||K||_2^2 < 1, and set the
-total number of iterations.
-
-For details see :ref:`chambolle_pock`, :ref:`proximal_operators`, and
-references therein.
->>>>>>> 1317d629
 """
 
 # Imports for common Python 2/3 codebase
@@ -106,7 +80,7 @@
 prox_convconj_l2 = odl.solvers.proximal_cconj_l2_squared(space, g=data)
 
 # Isotropic TV-regularization i.e. the l1-norm
-prox_convconj_l1 = odl.solvers.proximal_cconj_l1(gradient.range, lam=0.0005,
+prox_convconj_l1 = odl.solvers.proximal_cconj_l1(gradient.range, lam=0.0003,
                                                  isotropic=True)
 
 # Combine proximal operators, order must correspond to the operator K
@@ -118,11 +92,7 @@
 
 
 # Estimated operator norm, add 10 percent to ensure ||K||_2^2 * sigma * tau < 1
-<<<<<<< HEAD
 op_norm = 1.1 * odl.power_method_opnorm(op, 5)
-=======
-op_norm = 1.5 * odl.operator.oputils.power_method_opnorm(op, 5)
->>>>>>> 1317d629
 
 niter = 500  # Number of iterations
 tau = 1.0 / op_norm  # Step size for the primal variable
@@ -130,14 +100,8 @@
 
 
 # Optionally pass partial to the solver to display intermediate results
-<<<<<<< HEAD
 partial = (odl.solvers.PrintIterationPartial() &
-           odl.solvers.PrintTimingPartial() &
-           odl.solvers.ShowPartial())
-=======
-partial = (odl.solvers.util.PrintIterationPartial() &
-           odl.solvers.util.ShowPartial(display_step=20))
->>>>>>> 1317d629
+           odl.solvers.ShowPartial(display_step=20))
 
 # Choose a starting point
 x = op.domain.zero()
