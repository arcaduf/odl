--- conflicted
+++ resolved
@@ -30,26 +30,19 @@
 import numpy as np
 import scipy as sp
 
-from odl.discr.tensor_ops import PointwiseNorm, PointwiseInner
 from odl.operator.operator import Operator
 from odl.operator.default_ops import IdentityOperator
 from odl.operator.pspace_ops import ProductSpaceOperator
 from odl.space.pspace import ProductSpace
 
 
-<<<<<<< HEAD
-__all__ = ('combine_proximals', 'proximal_zero', 'proximal_nonnegativity',
-           'proximal_convexconjugate_l1', 'proximal_convexconjugate_l2',
-           'proximal_convexconjugate_kl', 'proximal_variable_lp')
-=======
 __all__ = ('combine_proximals', 'proximal_convexconjugate',
            'proximal_composition', 'proximal_zero',
            'proximal_clamp', 'proximal_nonnegativity',
            'proximal_l1', 'proximal_convexconjugate_l1',
            'proximal_l2', 'proximal_convexconjugate_l2',
            'proximal_l2_squared', 'proximal_convexconjugate_l2_squared',
-           'proximal_convexconjugate_kl')
->>>>>>> 5a721d1d
+           'proximal_convexconjugate_kl', 'proximal_variable_lp')
 
 
 # TODO: remove diagonal op once available on master
