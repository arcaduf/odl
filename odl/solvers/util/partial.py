# Copyright 2014-2016 The ODL development group
#
# This file is part of ODL.
#
# ODL is free software: you can redistribute it and/or modify
# it under the terms of the GNU General Public License as published by
# the Free Software Foundation, either version 3 of the License, or
# (at your option) any later version.
#
# ODL is distributed in the hope that it will be useful,
# but WITHOUT ANY WARRANTY; without even the implied warranty of
# MERCHANTABILITY or FITNESS FOR A PARTICULAR PURPOSE.  See the
# GNU General Public License for more details.
#
# You should have received a copy of the GNU General Public License
# along with ODL.  If not, see <http://www.gnu.org/licenses/>.

"""Partial objects for per-iterate actions in iterative methods."""

# Imports for common Python 2/3 codebase
from __future__ import print_function, division, absolute_import
from future import standard_library
standard_library.install_aliases()

# External
from abc import ABCMeta, abstractmethod
import time

# Internal
from odl.util.utility import with_metaclass
<<<<<<< HEAD
=======

>>>>>>> 510310e5

__all__ = ('Partial', 'StorePartial', 'ForEachPartial', 'PrintTimingPartial',
           'PrintIterationPartial', 'PrintNormPartial', 'ShowPartial')


class Partial(with_metaclass(ABCMeta, object)):

    """Abstract base class for handling partial results of iterations."""

    @abstractmethod
    def __call__(self, result):
        """Apply the partial object to result.

        Parameters
        ----------
        result : `LinearSpaceVector`
            Partial result after n iterations

        Returns
        -------
        `None`
        """

    def __and__(self, other):
        """Return ``self & other``

        Compose partials, calls both in sequence.

        Parameters
        ----------
        other : `Partial`
            The other partial to compose with

        Returns
        -------
        result : `Partial`
            A partial whose `__call__` method calls both constituends
            partials.

        Examples
        --------
        >>> store = StorePartial()
        >>> iter = PrintIterationPartial()
        >>> both = store & iter
        >>> both
        StorePartial() & PrintIterationPartial()
        """
        return AndPartial(self, other)

    def __repr__(self):
        """Return ``repr(self)``"""
        return '{}()'.format(self.__class__.__name__)


class AndPartial(Partial):

    """Partial used for combining several partials"""

    def __init__(self, *partials):
        """Initialize an instance.

        Parameters
        ----------
        *partials : `Partial`'s
            Partials to be called in sequence as listed.
        """
        assert all(isinstance(p, Partial) for p in partials)
        self.partials = partials

    def __call__(self, result):
        """Apply all partials to result."""
        for p in self.partials:
            p(result)

    def __repr__(self):
        """Return ``repr(self)``"""
        return ' & '.join('{}'.format(p) for p in self.partials)


class StorePartial(Partial):

    """Simple object for storing all partial results of the solvers."""

    def __init__(self, results=None):
        """Initialize an instance.

        Parameters
        ----------
        results : `list`
            List in which to store the partial results.
            Default: new list (``[]``)
        """
        self._results = [] if results is None else results

    @property
    def results(self):
        """The partial results."""
        return self._results

    def __call__(self, result):
        """Append result to results list."""
        self._results.append(result.copy())

    def __iter__(self):
        """Allow iteration over the results"""
        return iter(self.results)

    def __getitem__(self, index):
        """Get partial result."""
        return self.results[index]

    def __len__(self):
        """The number of results stored."""
        return len(self.results)

    def __str__(self):
        """Return ``str(self)``"""
        resultstr = '' if self.results == [] else str(self.results)
        return 'StorePartial({})'.format(resultstr)

    def __repr__(self):
        """Return ``repr(self)``"""
        resultrepr = '' if self.results == [] else repr(self.results)
        return 'StorePartial({})'.format(resultrepr)


class ForEachPartial(Partial):

    """Simple object for applying a function to each iterate."""

    def __init__(self, function):
        """Initialize an instance.

        Parameters
        ----------
        function : `callable`
            Function to call for each iteration
        """
        assert callable(function)
        self.function = function

    def __call__(self, result):
        """Apply function to result."""
        self.function(result)

    def __str__(self):
        """Return ``str(self)``"""
        return 'ForEachPartial({})'.format(self.function)

    def __repr__(self):
        """Return ``repr(self)``"""
        return 'ForEachPartial({!r})'.format(self.function)


class PrintIterationPartial(Partial):

    """Print the iteration count."""

    default_text = 'iter ='

    def __init__(self, text=None):
        """Initialize an instance.

        Parameters
        ----------
        text : `str`
            Text to display before the iteration count. Default: 'iter ='
        """
        self.text = text if text is not None else self.default_text
        self.iter = 0

    def __call__(self, _):
        """Print the current iteration."""
        print("{} {}".format(self.text, self.iter))
        self.iter += 1

    def __repr__(self):
        textstr = '' if self.text == self.default_text else self.text
        return 'PrintIterationPartial({})'.format(textstr)


class PrintTimingPartial(Partial):

    """Print the time elapsed since the previous iteration."""

    def __init__(self):
        """Initialize an instance."""
        self.time = time.time()

    def __call__(self, _):
        """Print time elapsed from the previous iteration."""
        t = time.time()
        print("Time elapsed = {:<5.03f} s".format(t - self.time))
        self.time = t


class PrintNormPartial(Partial):

    """Print the current norm."""

    def __init__(self):
        """Initialize an instance."""
        self.iter = 0

    def __call__(self, result):
        """Print the current norm."""
        print("norm = {}".format(result.norm()))
        self.iter += 1


class ShowPartial(Partial):

    """Show the partial result."""

    def __init__(self, *args, **kwargs):
        """ Create a show partial

        parameters are passed through to the vectors show method. Additional
        parameters include

        Parameters
        ----------
        *args, **kwargs
            passed ax ``x.show(*args, **kwargs)``
        display_step : positive `int`
            Number of iterations between plots. Default: 1
        """
        self.args = args
        self.kwargs = kwargs
        self.fig = None
        self.display_step = kwargs.pop('display_step', 1)
        self.iter = 0

    def __call__(self, x):
        """Show the current iteration."""
        if (self.iter % self.display_step) == 0:
            self.fig = x.show(fig=self.fig, show=True,
                              *self.args, **self.kwargs)

        self.iter += 1

    def __str__(self):
        """Return ``str(self)``"""
        return 'ShowPartial(*{}, **{})'.format(self.args, self.kwargs)

    def __repr__(self):
        """Return ``repr(self)``"""
        return 'ShowPartial(*{!r}, **{!r})'.format(self.args, self.kwargs)


if __name__ == '__main__':
    from doctest import testmod, NORMALIZE_WHITESPACE
    testmod(optionflags=NORMALIZE_WHITESPACE)<|MERGE_RESOLUTION|>--- conflicted
+++ resolved
@@ -28,10 +28,7 @@
 
 # Internal
 from odl.util.utility import with_metaclass
-<<<<<<< HEAD
-=======
-
->>>>>>> 510310e5
+
 
 __all__ = ('Partial', 'StorePartial', 'ForEachPartial', 'PrintTimingPartial',
            'PrintIterationPartial', 'PrintNormPartial', 'ShowPartial')
