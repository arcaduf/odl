# Copyright 2014, 2015 The ODL development group
#
# This file is part of ODL.
#
# ODL is free software: you can redistribute it and/or modify
# it under the terms of the GNU General Public License as published by
# the Free Software Foundation, either version 3 of the License, or
# (at your option) any later version.
#
# ODL is distributed in the hope that it will be useful,
# but WITHOUT ANY WARRANTY; without even the implied warranty of
# MERCHANTABILITY or FITNESS FOR A PARTICULAR PURPOSE.  See the
# GNU General Public License for more details.
#
# You should have received a copy of the GNU General Public License
# along with ODL.  If not, see <http://www.gnu.org/licenses/>.

"""Basic abstract and concrete sets.

Module overview
---------------

+------------------+---------+----------------------------------------+
|Class name        |Direct   |Description                             |
|                  |ancestors|                                        |
+==================+=========+========================================+
|`Set`             |`object` |**Abstract class.** A general set.      |
+------------------+---------+----------------------------------------+
|`EmptySet`        |`Set`    |Empty set, contains only `None`         |
+------------------+---------+----------------------------------------+
|`UniversalSet`    |`Set`    |Contains everything                     |
+------------------+---------+----------------------------------------+
|`Integers`        |`Set`    |Set of (signed) integers                |
+------------------+---------+----------------------------------------+
|`RealNumbers`     |`Set`    |Set of real numbers                     |
+------------------+---------+----------------------------------------+
|`ComplexNumbers`  |`Set`    |Set of complex numbers                  |
+------------------+---------+----------------------------------------+
|`CartesianProduct`|`Set`    |Set of tuples with the i-th entry being |
|                  |         |an element of the i-th factor (set)     |
+------------------+---------+----------------------------------------+
"""

# Imports for common Python 2/3 codebase
from __future__ import print_function, division, absolute_import
from __future__ import unicode_literals
from builtins import int, object, str, zip
from future.utils import with_metaclass
from future import standard_library
standard_library.install_aliases()

# External imports
from abc import ABCMeta, abstractmethod
from numbers import Integral, Real, Complex
import numpy as np

# ODL imports


class Set(with_metaclass(ABCMeta, object)):

    """An abstract set.

    Abstract Methods
    ----------------
    Each subclass of `Set` must implement two methods: one to check if
    an object is contained in the set and one to test if two sets are
    equal.

    `contains(self, other)`
    ~~~~~~~~~~~~~~~~~~~~~~~
    Test if `other` is a member of this set.

    **Parameters:**
        other : `object`
            The object to be tested for membership.

    **Returns:**
        equals : `boolean`
            `True` if `other` is a member of this set, `False`
            otherwise.


    `equals(self, other)`
    ~~~~~~~~~~~~~~~~~~~~~
    Test if `other` is the same set as this set, i.e. both sets are
    of the same type and contain the same elements.

    **Parameters:**
        other : `object`
            The object to be tested for equality.

    **Returns:**
        equals : `boolean`
            `True` if both sets are of the same type and contain the
            same elements, `False` otherwise.

    optional: `element(inp=None)`
    ~~~~~~~~~~~~~~~~~~~~~~~~~~~~~
    Create an element of this set, either from scratch or from an
    input parameter.

    **Parameters:**
        inp : `object`, optional
            The object from which to create the new element.

    **Returns:**
        element : member of this set
            If `inp == None`, return an arbitrary element.
            Otherwise, return the element created from `inp`.

    Magic methods
    -------------

    +----------------------+----------------+--------------------+
    |Signature             |Provides syntax |Implementation      |
    +======================+================+====================+
    |`__eq__(other)`       |`self == other` |`equals(other)`     |
    +----------------------+----------------+--------------------+
    |`__ne__(other)`       |`self != other` |`not equals(other)` |
    +----------------------+----------------+--------------------+
    |`__contains__(other)` |`other in self` |`contains(other)`   |
    +----------------------+----------------+--------------------+
    """

    @abstractmethod
    def contains(self, other):
        """Test if `other` is a member of this set."""

    @abstractmethod
    def equals(self, other):
        """Test if `other` is the same set as this set."""

    def element(self, inp=None):
        """Return an element from `inp` or from scratch."""
        raise NotImplementedError("'element' method not implemented")

    # Default implemenations
    def __eq__(self, other):
        """s.__eq__(other) <==> s == other."""
        return self.equals(other)

    def __ne__(self, other):
        """s.__ne__(other) <==> s != other."""
        return not self.equals(other)

    def __contains__(self, other):
        """s.__contains__(other) <==> other in s."""
        return self.contains(other)


class EmptySet(Set):

    """The empty set.

    `None` is considered as "no element", i.e.
    `None in EmptySet() is True`
    """

    def contains(self, other):
        """Test if `other` is `None`."""
        return other is None

    def equals(self, other):
        """Test if `other` is an `EmptySet` instance."""
        return type(other) == type(self)

    def element(self, inp=None):
        """Return `None`."""
        return None

    def __str__(self):
        """s.__str__() <==> str(s)."""
        return "EmptySet"

    def __repr__(self):
        """s.__repr__() <==> repr(s)."""
        return "EmptySet()"


class UniversalSet(Set):
    """The set of all sets.

    Forget about set theory for a moment :-).
    """

    def contains(self, other):
        """Return `True`."""
        return True

    def equals(self, other):
        """Test if `other` is a `UniversalSet` instance."""
        return type(other) == type(self)

    def element(self, inp=None):
        """Return `inp` in any case."""
        return inp

    def __str__(self):
        """s.__str__() <==> str(s)."""
        return "UniversalSet"

    def __repr__(self):
        """s.__repr__() <==> repr(s)."""
        return "UniversalSet()"


class Strings(Set):

    """The set of fixed-length (unicode) strings."""

    def __init__(self, length):
        """Initialize a new instance.

        Parameters
        ----------
        length : `int`
            The fixed length of the strings in this set. Must be
            positive.
        """
        if length not in Integers():
            raise TypeError('`length` {} is not an integer.'.format(length))
        if length <= 0:
            raise ValueError('`length` {} is not positive.'.format(length))
        self._length = length

    @property
    def length(self):
        """The `length` attribute."""
        return self._length

    def contains(self, other):
        """Test if `other` is a string of at max `length` characters."""
#        print(repr(other))
#        print(type(other))
#        print(isinstance(other, str))
#        print(len(other))
#        print(self.length)
        return isinstance(other, str) and len(other) <= self.length

    def equals(self, other):
        """Test if `other` is a `Strings` instance of equal length."""
        return type(other) == type(self) and other.length == self.length

    def element(self, inp=None):
        """Return a string from `inp` or from scratch."""
        if inp is not None:
            return str(inp)[:self.length]
        else:
            return ''

    def __str__(self):
        """s.__str__() <==> str(s)."""
        return 'Strings({})'.format(self.length)

    def __repr__(self):
        """s.__repr__() <==> repr(s)."""
        return 'Strings({})'.format(self.length)


class Integers(Set):

    """The set of integers."""
    def equals(self, other):
        """Tests if `other` is an `Integers` instance."""
        return type(other) == type(self)

    def contains(self, other):
        """Test if `other` is an integer."""
        return isinstance(other, Integral)

    def element(self, inp=None):
        """Return an integer from `inp` or from scratch."""
        if inp is not None:
            return int(inp)
        else:
            return 0

    def __str__(self):
        """s.__str__() <==> str(s)."""
        return "Integers"

    def __repr__(self):
        """s.__repr__() <==> repr(s)."""
        return "Integers()"


<<<<<<< HEAD
class RealNumbers(Set):
=======
class IntervalProd(Set):

    """An n-dimensional rectangular box.

    An IntervalProd is a Cartesian product of N intervals, i.e. an
    N-dimensional rectangular box aligned with the coordinate axes
    as a subset of R^n.

    Attributes
    ----------

    +----------+---------------+--------------------------------------+
    |Name      |Type           |Description                           |
    +==========+===============+======================================+
    |`begin`   |`numpy.ndarray`|(Vector of) leftmost interval point(s)|
    |          |or `float`     |                                      |
    +----------+---------------+--------------------------------------+
    |`end`     |`numpy.ndarray`|(Vector of) rightmost interval        |
    |          |or `float`     |point(s)                              |
    +----------+---------------+--------------------------------------+
    |`dim`     |`int`          |Number of axes                        |
    +----------+---------------+--------------------------------------+
    |`truedim` |`int`          |Number of non-degenerate axes, i.e.   |
    |          |               |where `begin != end`                  |
    +----------+---------------+--------------------------------------+
    |`sizes`   |`numpy.ndarray`|(Vector of) interval length(s)        |
    |          |or `float`     |                                      |
    +----------+---------------+--------------------------------------+
    |`volume`  |`float`        |`dim`-dimensional measure             |
    +----------+---------------+--------------------------------------+
    |`midpoint`|`numpy.ndarray`|Vector of interval midpoint(s)        |
    |          |or `float`     |                                      |
    +----------+---------------+--------------------------------------+

    Methods
    -------

    +--------------------+---------------+----------------------------+
    |Signature           |Return type    |Description                 |
    +====================+===============+============================+
    |`equals(other,      |`boolean`      |Test if `other` is equal to |
    |tol=0.0)`           |               |this interval product.      |
    +--------------------+---------------+----------------------------+
    |`contains(other,    |`boolean`      |Test if `other` is contained|
    |tol=0.0)`           |               |in this interval product.   |
    +--------------------+---------------+----------------------------+
    |`measure(dim=None)` |`float`        |Return the `dim`-dimensional|
    |                    |               |measure of this interval    |
    |                    |               |product.                    |
    +--------------------+---------------+----------------------------+
    |`dist(point,        |`float`        |Return the distance in      |
    |ord=2.0)`           |               |`ord`-norm between `point`  |
    |                    |               |and this interval product.  |
    +--------------------+---------------+----------------------------+
    |`collapse(indcs,    |`IntervalProd` |Return the interval product |
    |vals)`              |               |where the intervals at      |
    |                    |               |`indcs` are collapsed to    |
    |                    |               |single values `vals`.       |
    +--------------------+---------------+----------------------------+
    |`insert(other,      |`IntervalProd` |Return the interval product |
    |index)`             |               |wher `other` has been       |
    |                    |               |before `index`.             |
    +--------------------+---------------+----------------------------+
    |`corners(order='C')`|`numpy.ndarray`|Return the corner points    |
    |                    |               |of this interval product    |
    |                    |               |in a single array.          |
    +--------------------+---------------+----------------------------+
    |`uniform_sampling(  |`RegularGrid`  |Create a regular grid by    |
    |num_nodes,          |               |sampling this interval      |
    |as_midp=False)`     |               |product at `num_nodes`      |
    |                    |               |equidistant nodes (per      |
    |                    |               |axis).                      |
    +--------------------+---------------+----------------------------+

    See also
    --------
    RegularGrid: regular grids
    """

    def __init__(self, begin, end):
        """Initialize a new `IntervalProd` instance.

        Parameters
        ----------
        begin : array-like or float
            The left ends of the intervals in the product
        end : array-like or float
            The right ends of the intervals in the product

        Examples
        --------
        >>> b, e = [-1, 2.5, 70], [-0.5, 10, 75]
        >>> rbox = IntervalProd(b, e)
        >>> rbox
        IntervalProd([-1.0, 2.5, 70.0], [-0.5, 10.0, 75.0])
        """
        begin = np.atleast_1d(begin).astype(np.float64)
        end = np.atleast_1d(end).astype(np.float64)

        if len(begin) != len(end):
            raise ValueError(errfmt('''
            Lengths of 'begin' ({}) and 'end' ({}) do not match.
            '''.format(len(begin), len(end))))

        if not np.all(begin <= end):
            i_wrong = np.where(begin > end)
            raise ValueError(errfmt('''
            Entries of 'begin' exceed those of 'end' ({!r} > {!r})
            '''.format(list(begin[i_wrong]), list(end[i_wrong]))))

        self._begin = begin
        self._end = end
        self._ideg = np.where(self._begin == self._end)[0]
        self._inondeg = np.where(self._begin != self._end)[0]
        super().__init__()

    # Basic properties
    @property
    def begin(self):
        """The left interval boundary/boundaries."""
        return self._begin

    @property
    def end(self):
        """The right interval boundary/boundaries."""
        return self._end

    @property
    def dim(self):
        """The number of intervals in the product."""
        return len(self._begin)

    @property
    def truedim(self):
        """The number of non-degenerate (zero-length) intervals."""
        return len(self._inondeg)

    @property
    def size(self):
        """The interval length per axis."""
        return self.end - self.begin

    @property
    def volume(self):
        """The 'dim'-dimensional volume of this IntervalProd."""
        return self.measure(dim=self.dim)

    @property
    def midpoint(self):
        """The midpoint of the interval product.

        If dim == 1, a float is returned, otherwise an array.
        """
        midp = (self._end + self._begin) / 2.
        midp[self._ideg] = self._begin[self._ideg]
        return midp[0] if self.dim == 1 else midp

    def element(self):
        """An arbitrary element, the midpoint."""
        return self.midpoint

    # Overrides of the abstract base class methods
    def equals(self, other, tol=0.0):
        """Test if another set is equal to the current one.

        Parameters
        ----------
        other : object
            The object to be tested.
        tol : float, optional
            The maximum allowed difference in 'inf'-norm between the
            interval endpoints.
            Default: 0.0

        Examples
        --------
        >>> from math import sqrt
        >>> rbox1 = IntervalProd(0, 0.5)
        >>> rbox2 = IntervalProd(0, sqrt(0.5)**2)
        >>> rbox1.equals(rbox2)  # Num error
        False
        >>> rbox1 == rbox2  # Equivalent to rbox1.equals(rbox2)
        False
        >>> rbox1.equals(rbox2, tol=1e-15)
        True
        """
        # pylint: disable=arguments-differ
        if not isinstance(other, IntervalProd):
            return False

        return (np.allclose(self.begin, other.begin, atol=tol, rtol=0.0) and
                np.allclose(self.end, other.end, atol=tol, rtol=0.0))

    def contains(self, point, tol=0.0):
        """Test if a point is contained.

        Parameters
        ----------
        point : array-like or float
            The point to be tested. Its length must be equal
            to the set's dimension. In the 1d case, 'point'
            can be given as a float.
        tol : float, optional
            The maximum allowed distance in 'inf'-norm between the
            point and the set.
            Default: 0.0
>>>>>>> 84c47d2c

    """The set of real numbers."""

    def contains(self, other):
        """Test if `other` is a real number."""
        return isinstance(other, Real)

    def equals(self, other):
        """Test if `other` is a `RealNumbers` instance."""
        return type(other) == type(self)

    def element(self, inp=None):
        """Return a real number from `inp` or from scratch."""
        if inp is not None:
            return float(inp)
        else:
            return 0.0

    def __str__(self):
        """s.__str__() <==> str(s)."""
        return "RealNumbers"

    def __repr__(self):
        """s.__repr__() <==> repr(s)."""
        return "RealNumbers()"


class ComplexNumbers(Set):

    """The set of complex numbers."""

    def contains(self, other):
        """Test if `other` is a complex number."""
        return isinstance(other, Complex)

    def equals(self, other):
        """Test if `other` is a `ComplexNumbers` instance."""
        return type(other) == type(self)

    def element(self, inp=None):
        """Return a complex number from `inp` or from scratch."""
        if inp is not None:
            return complex(inp)
        else:
            return complex(0.0, 0.0)

    def __str__(self):
        """s.__str__() <==> str(s)."""
        return "ComplexNumbers"

    def __repr__(self):
        """s.__repr__() <==> repr(s)."""
        return "ComplexNumbers()"


class CartesianProduct(Set):

    """The Cartesian product of `n` sets.

    The elements of this set are `n`-tuples where the i-th entry
    is an element of the i-th set.
    """

    def __init__(self, *sets):
        """Initialize a new instance."""
        if not all(isinstance(set_, Set) for set_ in sets):
            wrong = [set_ for set_ in sets
                     if not isinstance(set_, Set)]
            raise TypeError('{} not Set instance(s)'.format(wrong))

        self._sets = sets

    @property
    def sets(self):
        """The factors (sets) as a tuple."""
        return self._sets

    def contains(self, other):
        """Test if `other` is contained in this set.

        Returns
        -------
        contains : `boolean`
            `True` if `other` has the same length as this Cartesian
            product and each entry is contained in the set with
            corresponding index, `False` otherwise.
        """
        try:
            iter(other)
        except TypeError:
            return False
        return (len(other) == len(self) and
                all(p in set_ for set_, p in zip(self.sets, other)))

    def equals(self, other):
        """Test if `other` is contained in this set.

        Returns
        -------
        equals : `boolean`
            `True` if `other` is a `CartesianProduct` instance, has
            the same length as this Cartesian product and all sets
            with the same index are equal, `False` otherwise.
        """
        return (type(other) == type(self) and
                len(other) == len(self) and
                all(so == ss for so, ss in zip(other.sets, self.sets)))

    def element(self, inp=None):
        """Create a `CartesianProduct` element.

        Parameters
        ----------
        inp : iterable, optional
            Collection of input values for the `element()` methods
            of all sets in the Cartesian product.
        """
        if inp is None:
            tpl = tuple(set_.element() for set_ in self.sets)
        else:
            tpl = tuple(set_.element(inpt)
                        for inpt, set_ in zip(inp, self.sets))

            if len(tpl) != len(self):
                raise ValueError('input provides only {} values, needed '
                                 'are {}.'.format(len(tpl), len(self)))

        return tpl

    def __len__(self):
        """s.__len__() <==> len(s)."""
        return len(self.sets)

    def __getitem__(self, indcs):
        """s.__getitem__(indcs) <==> s[indcs].

        Examples
        --------
        >>> emp, univ = EmptySet(), UniversalSet()
        >>> prod = CartesianProduct(emp, univ, univ, emp, emp)
        >>> prod[2]
        UniversalSet()
        >>> prod[2:4]
        CartesianProduct(UniversalSet(), EmptySet())
        """
        try:
            return self.sets[int(indcs)]  # single index
        except TypeError:
            index_arr = np.arange(len(self))[indcs]
            set_tpl = tuple(self.sets[i] for i in index_arr)
            return CartesianProduct(*set_tpl)

    def __str__(self):
        """s.__str__() <==> str(s)."""
        return ' x '.join(str(set_) for set_ in self.sets)

    def __repr__(self):
        """s.__repr__() <==> repr(s)."""
        sets_str = ', '.join(repr(set_) for set_ in self.sets)
        return 'CartesianProduct({})'.format(sets_str)


if __name__ == '__main__':
    from doctest import testmod, NORMALIZE_WHITESPACE
    testmod(optionflags=NORMALIZE_WHITESPACE)<|MERGE_RESOLUTION|>--- conflicted
+++ resolved
@@ -231,11 +231,6 @@
 
     def contains(self, other):
         """Test if `other` is a string of at max `length` characters."""
-#        print(repr(other))
-#        print(type(other))
-#        print(isinstance(other, str))
-#        print(len(other))
-#        print(self.length)
         return isinstance(other, str) and len(other) <= self.length
 
     def equals(self, other):
@@ -285,217 +280,7 @@
         return "Integers()"
 
 
-<<<<<<< HEAD
 class RealNumbers(Set):
-=======
-class IntervalProd(Set):
-
-    """An n-dimensional rectangular box.
-
-    An IntervalProd is a Cartesian product of N intervals, i.e. an
-    N-dimensional rectangular box aligned with the coordinate axes
-    as a subset of R^n.
-
-    Attributes
-    ----------
-
-    +----------+---------------+--------------------------------------+
-    |Name      |Type           |Description                           |
-    +==========+===============+======================================+
-    |`begin`   |`numpy.ndarray`|(Vector of) leftmost interval point(s)|
-    |          |or `float`     |                                      |
-    +----------+---------------+--------------------------------------+
-    |`end`     |`numpy.ndarray`|(Vector of) rightmost interval        |
-    |          |or `float`     |point(s)                              |
-    +----------+---------------+--------------------------------------+
-    |`dim`     |`int`          |Number of axes                        |
-    +----------+---------------+--------------------------------------+
-    |`truedim` |`int`          |Number of non-degenerate axes, i.e.   |
-    |          |               |where `begin != end`                  |
-    +----------+---------------+--------------------------------------+
-    |`sizes`   |`numpy.ndarray`|(Vector of) interval length(s)        |
-    |          |or `float`     |                                      |
-    +----------+---------------+--------------------------------------+
-    |`volume`  |`float`        |`dim`-dimensional measure             |
-    +----------+---------------+--------------------------------------+
-    |`midpoint`|`numpy.ndarray`|Vector of interval midpoint(s)        |
-    |          |or `float`     |                                      |
-    +----------+---------------+--------------------------------------+
-
-    Methods
-    -------
-
-    +--------------------+---------------+----------------------------+
-    |Signature           |Return type    |Description                 |
-    +====================+===============+============================+
-    |`equals(other,      |`boolean`      |Test if `other` is equal to |
-    |tol=0.0)`           |               |this interval product.      |
-    +--------------------+---------------+----------------------------+
-    |`contains(other,    |`boolean`      |Test if `other` is contained|
-    |tol=0.0)`           |               |in this interval product.   |
-    +--------------------+---------------+----------------------------+
-    |`measure(dim=None)` |`float`        |Return the `dim`-dimensional|
-    |                    |               |measure of this interval    |
-    |                    |               |product.                    |
-    +--------------------+---------------+----------------------------+
-    |`dist(point,        |`float`        |Return the distance in      |
-    |ord=2.0)`           |               |`ord`-norm between `point`  |
-    |                    |               |and this interval product.  |
-    +--------------------+---------------+----------------------------+
-    |`collapse(indcs,    |`IntervalProd` |Return the interval product |
-    |vals)`              |               |where the intervals at      |
-    |                    |               |`indcs` are collapsed to    |
-    |                    |               |single values `vals`.       |
-    +--------------------+---------------+----------------------------+
-    |`insert(other,      |`IntervalProd` |Return the interval product |
-    |index)`             |               |wher `other` has been       |
-    |                    |               |before `index`.             |
-    +--------------------+---------------+----------------------------+
-    |`corners(order='C')`|`numpy.ndarray`|Return the corner points    |
-    |                    |               |of this interval product    |
-    |                    |               |in a single array.          |
-    +--------------------+---------------+----------------------------+
-    |`uniform_sampling(  |`RegularGrid`  |Create a regular grid by    |
-    |num_nodes,          |               |sampling this interval      |
-    |as_midp=False)`     |               |product at `num_nodes`      |
-    |                    |               |equidistant nodes (per      |
-    |                    |               |axis).                      |
-    +--------------------+---------------+----------------------------+
-
-    See also
-    --------
-    RegularGrid: regular grids
-    """
-
-    def __init__(self, begin, end):
-        """Initialize a new `IntervalProd` instance.
-
-        Parameters
-        ----------
-        begin : array-like or float
-            The left ends of the intervals in the product
-        end : array-like or float
-            The right ends of the intervals in the product
-
-        Examples
-        --------
-        >>> b, e = [-1, 2.5, 70], [-0.5, 10, 75]
-        >>> rbox = IntervalProd(b, e)
-        >>> rbox
-        IntervalProd([-1.0, 2.5, 70.0], [-0.5, 10.0, 75.0])
-        """
-        begin = np.atleast_1d(begin).astype(np.float64)
-        end = np.atleast_1d(end).astype(np.float64)
-
-        if len(begin) != len(end):
-            raise ValueError(errfmt('''
-            Lengths of 'begin' ({}) and 'end' ({}) do not match.
-            '''.format(len(begin), len(end))))
-
-        if not np.all(begin <= end):
-            i_wrong = np.where(begin > end)
-            raise ValueError(errfmt('''
-            Entries of 'begin' exceed those of 'end' ({!r} > {!r})
-            '''.format(list(begin[i_wrong]), list(end[i_wrong]))))
-
-        self._begin = begin
-        self._end = end
-        self._ideg = np.where(self._begin == self._end)[0]
-        self._inondeg = np.where(self._begin != self._end)[0]
-        super().__init__()
-
-    # Basic properties
-    @property
-    def begin(self):
-        """The left interval boundary/boundaries."""
-        return self._begin
-
-    @property
-    def end(self):
-        """The right interval boundary/boundaries."""
-        return self._end
-
-    @property
-    def dim(self):
-        """The number of intervals in the product."""
-        return len(self._begin)
-
-    @property
-    def truedim(self):
-        """The number of non-degenerate (zero-length) intervals."""
-        return len(self._inondeg)
-
-    @property
-    def size(self):
-        """The interval length per axis."""
-        return self.end - self.begin
-
-    @property
-    def volume(self):
-        """The 'dim'-dimensional volume of this IntervalProd."""
-        return self.measure(dim=self.dim)
-
-    @property
-    def midpoint(self):
-        """The midpoint of the interval product.
-
-        If dim == 1, a float is returned, otherwise an array.
-        """
-        midp = (self._end + self._begin) / 2.
-        midp[self._ideg] = self._begin[self._ideg]
-        return midp[0] if self.dim == 1 else midp
-
-    def element(self):
-        """An arbitrary element, the midpoint."""
-        return self.midpoint
-
-    # Overrides of the abstract base class methods
-    def equals(self, other, tol=0.0):
-        """Test if another set is equal to the current one.
-
-        Parameters
-        ----------
-        other : object
-            The object to be tested.
-        tol : float, optional
-            The maximum allowed difference in 'inf'-norm between the
-            interval endpoints.
-            Default: 0.0
-
-        Examples
-        --------
-        >>> from math import sqrt
-        >>> rbox1 = IntervalProd(0, 0.5)
-        >>> rbox2 = IntervalProd(0, sqrt(0.5)**2)
-        >>> rbox1.equals(rbox2)  # Num error
-        False
-        >>> rbox1 == rbox2  # Equivalent to rbox1.equals(rbox2)
-        False
-        >>> rbox1.equals(rbox2, tol=1e-15)
-        True
-        """
-        # pylint: disable=arguments-differ
-        if not isinstance(other, IntervalProd):
-            return False
-
-        return (np.allclose(self.begin, other.begin, atol=tol, rtol=0.0) and
-                np.allclose(self.end, other.end, atol=tol, rtol=0.0))
-
-    def contains(self, point, tol=0.0):
-        """Test if a point is contained.
-
-        Parameters
-        ----------
-        point : array-like or float
-            The point to be tested. Its length must be equal
-            to the set's dimension. In the 1d case, 'point'
-            can be given as a float.
-        tol : float, optional
-            The maximum allowed distance in 'inf'-norm between the
-            point and the set.
-            Default: 0.0
->>>>>>> 84c47d2c
-
     """The set of real numbers."""
 
     def contains(self, other):
